--- conflicted
+++ resolved
@@ -23,11 +23,7 @@
 import logging
 from urllib.parse import urlencode
 from collections import defaultdict
-<<<<<<< HEAD
-from typing import Mapping, Sequence, Union, Tuple
-=======
 from typing import Mapping, Sequence, Union
->>>>>>> 8c4045a9
 import sys
 
 from joblib import Memory
@@ -338,13 +334,6 @@
 
 
 if __name__ == "__main__":
-<<<<<<< HEAD
-    descr = ("Compile HTML bibliography from CRISTIN for list of authors.\n\n"
-             "If no authors are given, read from stdin.\n\n"
-             "To work with non-ascii author names, set the console code page to utf-8.\n"
-             "In a Windows command shell, the required command is 'CHCP 65001'.")
-    parser = argparse.ArgumentParser(description=descr, formatter_class=argparse.RawDescriptionHelpFormatter)
-=======
     descr = "Compile HTML bibliography from CRISTIN for list of authors.\n\nIf no authors are given, read from stdin."
     epilog = ("To work with non-ascii author names, set the console code page and Python i/o encoding to utf-8.\n"
               "In a Windows command shell:\n\n"
@@ -355,7 +344,6 @@
               "> python pubgrab.py < people.txt > publications.html")
     parser = argparse.ArgumentParser(description=descr, epilog=epilog,
                                      formatter_class=argparse.RawDescriptionHelpFormatter)
->>>>>>> 8c4045a9
     parser.add_argument("-d", "--debug", help="log debug messages", action="store_true")
     parser.add_argument("authors", help="list of authors, e.g. 'Jane Doe' 'John Deere'", nargs="*")
     parser.add_argument("--fra", default=2003, help="from year")
